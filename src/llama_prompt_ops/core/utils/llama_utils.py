--- conflicted
+++ resolved
@@ -37,17 +37,10 @@
 }
 
 LLAMA_TEMPLATES = {
-<<<<<<< HEAD
-    "basic": "<s>[INST] {instruction} [/INST]",
-    "with_context": "<s>[INST] {instruction} [/INST] {context}",
-    "with_examples": "<s>[INST] {instruction}\n\nExamples:\n{examples} [/INST]",
-    "full": "<s>[INST] {instruction}\n\n{context}\n\nExamples:\n{examples} [/INST]",
-=======
     "basic": "<s> {instruction} </s>",
     "with_context": "<s> {instruction}\n\n{context} </s>",
     "with_examples": "<s> {instruction}\n\nExamples:\n{examples} </s>",
     "full": "<s> {instruction}\n\n{context}\n\nExamples:\n{examples} </s>"
->>>>>>> e57369b9
 }
 
 
